--- conflicted
+++ resolved
@@ -9,24 +9,16 @@
     "build": "next build"
   },
   "dependencies": {
-<<<<<<< HEAD
     "@fortawesome/fontawesome-svg-core": "^1.2.35",
     "@fortawesome/free-brands-svg-icons": "^5.15.3",
     "@fortawesome/free-regular-svg-icons": "^5.15.3",
     "@fortawesome/free-solid-svg-icons": "^5.15.3",
     "@fortawesome/react-fontawesome": "^0.1.14",
-    "axios": "^0.19.2",
-    "bulma": "^0.8.1",
-    "classnames": "^2.2.6",
-    "next": "^9.3.4",
-    "react": "^16.13.1",
-=======
     "axios": "^0.21.1",
     "bulma": "^0.9.2",
     "classnames": "^2.3.1",
     "next": "^10.1.3",
     "react": "^17.0.2",
->>>>>>> 0042983b
     "react-cookie": "^4.0.3",
     "react-dom": "^17.0.2",
     "react-infinite-scroller": "^1.2.4",
